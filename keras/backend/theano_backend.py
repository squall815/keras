--- conflicted
+++ resolved
@@ -42,26 +42,8 @@
         raise Exception('Specify either a shape or ndim value.')
     if shape is not None:
         ndim = len(shape)
-<<<<<<< HEAD
-    if ndim == 0:
-        return T.scalar(name=name, dtype=dtype)
-    elif ndim == 1:
-        return T.vector(name=name, dtype=dtype)
-    elif ndim == 2:
-        return T.matrix(name=name, dtype=dtype)
-    elif ndim == 3:
-        return T.tensor3(name=name, dtype=dtype)
-    elif ndim == 4:
-        return T.tensor4(name=name, dtype=dtype)
-    elif ndim == 5:
-        dtensor5 = T.TensorType(dtype, (False,) * 5)
-        return dtensor5(name)
-    else:
-        raise Exception('ndim too large: ' + str(ndim))
-=======
     broadcast = (False,) * ndim
     return T.TensorType(dtype, broadcast)(name)
->>>>>>> 02d5f72b
 
 
 def shape(x):
