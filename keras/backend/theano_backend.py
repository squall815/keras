import theano
from theano import tensor as T
from theano.sandbox.rng_mrg import MRG_RandomStreams as RandomStreams
from theano.tensor.signal import downsample
from theano.tensor.nnet import conv3d2d
import numpy as np
from .common import _FLOATX, _EPSILON


# INTERNAL UTILS
theano.config.floatX = _FLOATX


def _on_gpu():
    '''Return whether the session is set to
    run on GPU or not (i.e. on CPU).
    '''
    return theano.config.device[:3] == 'gpu' or theano.sandbox.cuda.cuda_enabled


if _on_gpu():
    '''Import cuDNN only if running on GPU:
    not having Cuda installed should not
    prevent from running the present code.
    '''
    from theano.sandbox.cuda import dnn


# VARIABLE MANIPULATION

def variable(value, dtype=_FLOATX, name=None):
    '''Instantiate a tensor variable.
    '''
    value = np.asarray(value, dtype=dtype)
    return theano.shared(value=value, name=name, strict=False)


def placeholder(shape=None, ndim=None, dtype=_FLOATX, name=None):
    '''Instantiate an input data placeholder variable.
    '''
    if shape is None and ndim is None:
        raise Exception('Specify either a shape or ndim value.')
    if shape is not None:
        ndim = len(shape)
    broadcast = (False,) * ndim
    return T.TensorType(dtype, broadcast)(name)


def shape(x):
    '''Return the shape of a tensor.

    Warning: type returned will be different for
    Theano backend (Theano tensor type) and TF backend (TF TensorShape).
    '''
    return x.shape


def ndim(x):
    return x.ndim


def eval(x):
    '''Run a graph.
    '''
    return x.eval()


def zeros(shape, dtype=_FLOATX, name=None):
    '''Instantiate an all-zeros variable.
    '''
    return variable(np.zeros(shape), dtype, name)


def ones(shape, dtype=_FLOATX, name=None):
    '''Instantiate an all-ones variable.
    '''
    return variable(np.ones(shape), dtype, name)


def ones_like(x):
    return T.ones_like(x)


def zeros_like(x):
    return T.zeros_like(x)


def count_params(x):
    '''Return number of scalars in a tensor.

    Return: numpy integer.
    '''
    return np.prod(x.shape.eval())


def cast(x, dtype):
    return T.cast(x, dtype)


# LINEAR ALGEBRA

'''
Assumed overridden:
+, -, /, *, +=, -=, *=, /=
'''


def dot(x, y):
    return T.dot(x, y)


def transpose(x):
    return T.transpose(x)


def gather(reference, indices):
    '''reference: a tensor.
    indices: an int tensor of indices.

    Return: a tensor of same type as reference.
    '''
    return reference[indices]


# ELEMENT-WISE OPERATIONS


def max(x, axis=None, keepdims=False):
    return T.max(x, axis=axis, keepdims=keepdims)


def min(x, axis=None, keepdims=False):
    return T.min(x, axis=axis, keepdims=keepdims)


def sum(x, axis=None, keepdims=False):
    '''Sum of the values in a tensor, alongside the specified axis.
    '''
    return T.sum(x, axis=axis, keepdims=keepdims)


def prod(x, axis=None, keepdims=False):
    '''Multiply the values in a tensor, alongside the specified axis.
    '''
    return T.prod(x, axis=axis, keepdims=keepdims)


def mean(x, axis=None, keepdims=False):
    return T.mean(x, axis=axis, keepdims=keepdims)


def std(x, axis=None, keepdims=False):
    return T.std(x, axis=axis, keepdims=keepdims)


def any(x, axis=None, keepdims=False):
    '''Bitwise reduction (logical OR).
    '''
    return T.any(x, axis=axis, keepdims=keepdims)


def argmax(x, axis=-1):
    return T.argmax(x, axis=axis, keepdims=False)


def argmin(x, axis=-1):
    return T.argmin(x, axis=axis, keepdims=False)


def square(x):
    return T.sqr(x)


def abs(x):
    return T.abs_(x)


def sqrt(x):
    x = T.clip(x, 0., np.inf)
    return T.sqrt(x)


def exp(x):
    return T.exp(x)


def log(x):
    return T.log(x)


def round(x):
    return T.round(x)


def pow(x, a):
    return T.pow(x, a)


def clip(x, min_value, max_value):
    if max_value < min_value:
        max_value = min_value
    return T.clip(x, min_value, max_value)


def equal(x, y):
    return T.eq(x, y)


def not_equal(x, y):
    return T.neq(x, y)


def maximum(x, y):
    return T.maximum(x, y)


def minimum(x, y):
    return T.minimum(x, y)


# SHAPE OPERATIONS

def concatenate(tensors, axis=-1):
    return T.concatenate(tensors, axis=axis)


def reshape(x, shape):
    return T.reshape(x, shape)


def permute_dimensions(x, pattern):
    '''Transpose dimensions.

    pattern should be a tuple or list of
    dimension indices, e.g. [0, 2, 1].
    '''
    pattern = tuple(pattern)
    return x.dimshuffle(pattern)


def repeat_elements(x, rep, axis):
    '''Repeat the elements of a tensor along an axis, like np.repeat.

    If x has shape (s1, s2, s3) and axis=1, the output
    will have shape (s1, s2 * rep, s3).
    '''
    return T.repeat(x, rep, axis=axis)


def resize_images(X, height_factor, width_factor, dim_ordering):
    '''Resize the images contained in a 4D tensor of shape
    - [batch, channels, height, width] (for 'th' dim_ordering)
    - [batch, height, width, channels] (for 'tf' dim_ordering)
    by a factor of (height_factor, width_factor). Both factors should be
    positive integers.
    '''
    if dim_ordering == 'th':
        output = repeat_elements(X, height_factor, axis=2)
        output = repeat_elements(output, width_factor, axis=3)
        return output
    elif dim_ordering == 'tf':
        output = repeat_elements(X, height_factor, axis=1)
        output = repeat_elements(output, width_factor, axis=2)
        return output
    else:
        raise Exception('Invalid dim_ordering: ' + dim_ordering)


def resize_volumes(X, depth_factor, height_factor, width_factor, dim_ordering):
    '''Resize the volume contained in a 5D tensor of shape
    - [batch, channels, depth, height, width] (for 'th' dim_ordering)
    - [batch, depth, height, width, channels] (for 'tf' dim_ordering)
    by a factor of (depth_factor, height_factor, width_factor). Both factors should be
    positive integers.
    '''
    if dim_ordering == 'th':
        output = repeat_elements(X, depth_factor, axis=2)
        output = repeat_elements(output, height_factor, axis=3)
        output = repeat_elements(output, width_factor, axis=4)
        return output
    elif dim_ordering == 'tf':
        output = repeat_elements(X, depth_factor, axis=1)
        output = repeat_elements(output, height_factor, axis=2)
        output = repeat_elements(output, width_factor, axis=3)
        return output
    else:
        raise Exception('Invalid dim_ordering: ' + dim_ordering)


def repeat(x, n):
    '''Repeat a 2D tensor.

    If x has shape (samples, dim) and n=2,
    the output will have shape (samples, 2, dim).
    '''
    assert x.ndim == 2
    x = x.dimshuffle((0, 'x', 1))
    return T.extra_ops.repeat(x, n, axis=1)


def tile(x, n):
    return T.tile(x, n)


def flatten(x):
    return T.flatten(x)


def batch_flatten(x):
    '''Turn a n-D tensor into a 2D tensor where
    the first dimension is conserved.
    '''
    x = T.reshape(x, (x.shape[0], T.prod(x.shape) // x.shape[0]))
    return x


def expand_dims(x, dim=-1):
    '''Add a 1-sized dimension at index "dim".
    '''
    pattern = [i for i in range(x.type.ndim)]
    if dim < 0:
        if x.type.ndim == 0:
            dim = 0
        else:
            dim = dim % x.type.ndim + 1
    pattern.insert(dim, 'x')
    return x.dimshuffle(pattern)


def squeeze(x, axis):
    '''Remove a 1-dimension from the tensor at index "axis".
    '''
    x = T.addbroadcast(x, axis)
    return T.squeeze(x)


def temporal_padding(x, padding=1):
    '''Pad the middle dimension of a 3D tensor
    with "padding" zeros left and right.

    Appologies for the inane API, but Theano makes this
    really hard.
    '''
    input_shape = x.shape
    output_shape = (input_shape[0],
                    input_shape[1] + 2 * padding,
                    input_shape[2])
    output = T.zeros(output_shape)
    return T.set_subtensor(output[:, padding:x.shape[1] + padding, :], x)


def spatial_2d_padding(x, padding=(1, 1), dim_ordering='th'):
    '''Pad the 2nd and 3rd dimensions of a 4D tensor
    with "padding[0]" and "padding[1]" (resp.) zeros left and right.
    '''
    input_shape = x.shape
    if dim_ordering == 'th':
        output_shape = (input_shape[0],
                        input_shape[1],
                        input_shape[2] + 2 * padding[0],
                        input_shape[3] + 2 * padding[1])
        output = T.zeros(output_shape)
        indices = (slice(None),
                   slice(None),
                   slice(padding[0], input_shape[2] + padding[0]),
                   slice(padding[1], input_shape[3] + padding[1]))

    elif dim_ordering == 'tf':
        output_shape = (input_shape[0],
                        input_shape[1] + 2 * padding[0],
                        input_shape[2] + 2 * padding[1],
                        input_shape[3])
        output = T.zeros(output_shape)
        indices = (slice(None),
                   slice(padding[0], input_shape[1] + padding[0]),
                   slice(padding[1], input_shape[2] + padding[1]),
                   slice(None))
    else:
        raise Exception('Invalid dim_ordering: ' + dim_ordering)
    return T.set_subtensor(output[indices], x)


def spatial_3d_padding(x, padding=(1, 1, 1), dim_ordering='th'):
    '''Pad the 2nd, 3rd and 4th dimensions of a 5D tensor
    with "padding[0]", "padding[1]" and "padding[1]" (resp.) zeros left and right.
    '''
    input_shape = x.shape
    if dim_ordering == 'th':
        output_shape = (input_shape[0],
                        input_shape[1],
                        input_shape[2] + 2 * padding[0],
                        input_shape[3] + 2 * padding[1],
                        input_shape[4] + 2 * padding[2])
        output = T.zeros(output_shape)
        indices = (slice(None),
                   slice(None),
                   slice(padding[0], input_shape[2] + padding[0]),
                   slice(padding[1], input_shape[3] + padding[1]),
                   slice(padding[2], input_shape[4] + padding[2]))

    elif dim_ordering == 'tf':
        output_shape = (input_shape[0],
                        input_shape[1] + 2 * padding[0],
                        input_shape[2] + 2 * padding[1],
                        input_shape[3] + 2 * padding[2],
                        input_shape[4])
        output = T.zeros(output_shape)
        indices = (slice(None),
                   slice(padding[0], input_shape[1] + padding[0]),
                   slice(padding[1], input_shape[2] + padding[1]),
                   slice(padding[2], input_shape[3] + padding[2]),
                   slice(None))
    else:
        raise Exception('Invalid dim_ordering: ' + dim_ordering)
    return T.set_subtensor(output[indices], x)


# VALUE MANIPULATION


def get_value(x):
    if not hasattr(x, 'get_value'):
        raise Exception("'get_value() can only be called on a variable. " +
                        "If you have an expression instead, use eval().")
    return x.get_value()


def set_value(x, value):
    x.set_value(np.asarray(value, dtype=x.dtype))


# GRAPH MANIPULATION

class Function(object):

    def __init__(self, inputs, outputs, updates=[], **kwargs):
        self.function = theano.function(inputs, outputs, updates=updates,
                                        allow_input_downcast=True, **kwargs)

    def __call__(self, inputs):
        assert type(inputs) in {list, tuple}
        return self.function(*inputs)


def function(inputs, outputs, updates=[]):
    return Function(inputs, outputs, updates=updates)


def gradients(loss, variables):
    return T.grad(loss, variables)


# CONTROL FLOW

def rnn(step_function, inputs, initial_states,
        go_backwards=False, mask=None):
    '''Iterates over the time dimension of a tensor.

    Parameters
    ----------
    inputs: tensor of temporal data of shape (samples, time, ...)
        (at least 3D).
    step_function:
        Parameters:
            input: tensor with shape (samples, ...) (no time dimension),
                representing input for the batch of samples at a certain
                time step.
            states: list of tensors.
        Returns:
            output: tensor with shape (samples, ...) (no time dimension),
            new_states: list of tensors, same length and shapes
                as 'states'.
    initial_states: tensor with shape (samples, ...) (no time dimension),
        containing the initial values for the states used in
        the step function.
    go_backwards: boolean. If True, do the iteration over
        the time dimension in reverse order.
    mask: binary tensor with shape (samples, time),
        with a zero for every element that is masked.

    Returns
    -------
    A tuple (last_output, outputs, new_states).
        last_output: the latest output of the rnn, of shape (samples, ...)
        outputs: tensor with shape (samples, time, ...) where each
            entry outputs[s, t] is the output of the step function
            at time t for sample s.
        new_states: list of tensors, latest states returned by
            the step function, of shape (samples, ...).
    '''
    ndim = inputs.ndim
    assert ndim >= 3, 'Input should be at least 3D.'

    axes = [1, 0] + list(range(2, ndim))
    inputs = inputs.dimshuffle(axes)
<<<<<<< HEAD
    if mask is None:
        mask = expand_dims(ones_like(T.sum(inputs, axis=-1)))
    else:
        if mask.ndim == ndim - 1:
=======

    if mask is not None:
        if mask.ndim == ndim-1:
>>>>>>> f27c5b05
            mask = expand_dims(mask)
        assert mask.ndim == ndim
        mask = mask.dimshuffle(axes)

        # build an all-zero tensor of shape (samples, output_dim)
        initial_output = step_function(inputs[0], initial_states)[0] * 0
        # Theano gets confused by broadcasting patterns in the scan op
        initial_output = T.unbroadcast(initial_output, 0, 1)

        def _step(input, mask, output_tm1, *states):
            output, new_states = step_function(input, states)
            # output previous output if masked.
            output = T.switch(mask, output, output_tm1)
            return_states = []
            for state, new_state in zip(states, new_states):
                return_states.append(T.switch(mask, new_state, state))
            return [output] + return_states

        results, _ = theano.scan(
            _step,
            sequences=[inputs, mask],
            outputs_info=[initial_output] + initial_states,
            go_backwards=go_backwards)
    else:
        def _step(input, *states):
            output, new_states = step_function(input, states)
            return [output] + new_states

        results, _ = theano.scan(
            _step,
            sequences=inputs,
            outputs_info=[None] + initial_states,
            go_backwards=go_backwards)

    # deal with Theano API inconsistency
    if type(results) is list:
        outputs = results[0]
        states = results[1:]
    else:
        outputs = results
        states = []

    outputs = T.squeeze(outputs)
    last_output = outputs[-1]

    axes = [1, 0] + list(range(2, outputs.ndim))
    outputs = outputs.dimshuffle(axes)
    states = [T.squeeze(state[-1]) for state in states]
    return last_output, outputs, states


def switch(condition, then_expression, else_expression):
    '''condition: scalar tensor.
    '''
    return T.switch(condition, then_expression, else_expression)


# NN OPERATIONS

def relu(x, alpha=0., max_value=None):
    assert hasattr(T.nnet, 'relu'), ('It looks like like your version of '
                                     'Theano is out of date. '
                                     'Install the latest version with:\n'
                                     'pip install git+git://github.com/Theano/Theano.git --upgrade --no-deps')
    x = T.nnet.relu(x, alpha)
    if max_value is not None:
        x = T.minimum(x, max_value)
    return x


def softmax(x):
    return T.nnet.softmax(x)


def softplus(x):
    return T.nnet.softplus(x)


def categorical_crossentropy(output, target, from_logits=False):
    if from_logits:
        output = T.nnet.softmax(output)
    else:
        # scale preds so that the class probas of each sample sum to 1
        output /= output.sum(axis=-1, keepdims=True)
    # avoid numerical instability with _EPSILON clipping
    output = T.clip(output, _EPSILON, 1.0 - _EPSILON)
    return T.nnet.categorical_crossentropy(output, target)


def binary_crossentropy(output, target, from_logits=False):
    if from_logits:
        output = T.nnet.sigmoid(output)
    # avoid numerical instability with _EPSILON clipping
    output = T.clip(output, _EPSILON, 1.0 - _EPSILON)
    return T.nnet.binary_crossentropy(output, target)


def sigmoid(x):
    return T.nnet.sigmoid(x)


def hard_sigmoid(x):
    return T.nnet.hard_sigmoid(x)


def tanh(x):
    return T.tanh(x)


def dropout(x, level, seed=None):
    if level < 0. or level >= 1:
        raise Exception('Dropout level must be in interval [0, 1[.')
    if seed is None:
        seed = np.random.randint(10e6)
    rng = RandomStreams(seed=seed)
    retain_prob = 1. - level
    x *= rng.binomial(x.shape, p=retain_prob, dtype=x.dtype)
    x /= retain_prob
    return x


def l2_normalize(x, axis):
    norm = T.sqrt(T.sum(T.square(x), axis=axis, keepdims=True))
    return x / norm


# CONVOLUTIONS

def conv2d(x, kernel, strides=(1, 1), border_mode='valid', dim_ordering='th',
           image_shape=None, filter_shape=None):
    '''
    Run on cuDNN if available.
    border_mode: string, "same" or "valid".
    '''
    if dim_ordering not in {'th', 'tf'}:
        raise Exception('Unknown dim_ordering ' + str(dim_ordering))

    if dim_ordering == 'tf':
        # TF uses the last dimension as channel dimension,
        # instead of the 2nd one.
        # TH input shape: (samples, input_depth, rows, cols)
        # TF input shape: (samples, rows, cols, input_depth)
        # TH kernel shape: (depth, input_depth, rows, cols)
        # TF kernel shape: (rows, cols, input_depth, depth)
        x = x.dimshuffle((0, 3, 1, 2))
        kernel = kernel.dimshuffle((3, 2, 0, 1))
        if image_shape:
            image_shape = (image_shape[0], image_shape[3],
                           image_shape[1], image_shape[2])
        if filter_shape:
            filter_shape = (filter_shape[3], filter_shape[2],
                            filter_shape[0], filter_shape[1])

    if _on_gpu() and dnn.dnn_available():
        if border_mode == 'same':
            assert(strides == (1, 1))
            conv_out = dnn.dnn_conv(img=x,
                                    kerns=kernel,
                                    border_mode='full')
            np_kernel = kernel.eval()
            shift_x = (np_kernel.shape[2] - 1) // 2
            shift_y = (np_kernel.shape[3] - 1) // 2
            conv_out = conv_out[:, :,
                                shift_x:x.shape[2] + shift_x,
                                shift_y:x.shape[3] + shift_y]
        else:
            conv_out = dnn.dnn_conv(img=x,
                                    kerns=kernel,
                                    border_mode=border_mode,
                                    subsample=strides)
    else:
        if border_mode == 'same':
            th_border_mode = 'full'
            assert(strides == (1, 1))
        elif border_mode == 'valid':
            th_border_mode = 'valid'
        else:
            raise Exception('Border mode not supported: ' + str(border_mode))

        conv_out = T.nnet.conv.conv2d(x, kernel,
                                      border_mode=th_border_mode,
                                      subsample=strides,
                                      image_shape=image_shape,
                                      filter_shape=filter_shape)
        if border_mode == 'same':
            np_kernel = kernel.eval()
            shift_x = (np_kernel.shape[2] - 1) // 2
            shift_y = (np_kernel.shape[3] - 1) // 2
            conv_out = conv_out[:, :,
                                shift_x:x.shape[2] + shift_x,
                                shift_y:x.shape[3] + shift_y]
    if dim_ordering == 'tf':
        conv_out = conv_out.dimshuffle((0, 2, 3, 1))
    return conv_out


def conv3d(x, kernel, strides=(1, 1, 1), border_mode='valid', dim_ordering='th',
           image_shape=None, filter_shape=None):
    '''
    Run on cuDNN if available.
    border_mode: string, "same" or "valid".
    '''
    if dim_ordering not in {'th', 'tf'}:
        raise Exception('Unknown dim_ordering ' + str(dim_ordering))

    if dim_ordering == 'tf':
        # TF uses the last dimension as channel dimension,
        # instead of the 2nd one.
        # TH input shape: (samples, input_depth, time, rows, cols)
        # TF input shape: (samples, time, rows, cols, input_depth)
        # TH kernel shape: (out_depth, input_depth, time, rows, cols)
        # TF kernel shape: (time, rows, cols, input_depth, out_depth)
        x = x.dimshuffle((0, 4, 1, 2, 3))
        kernel = kernel.dimshuffle((4, 3, 0, 1, 2))
        if image_shape:
            image_shape = (image_shape[0], image_shape[4],
                           image_shape[1], image_shape[2], image_shape[3])
        if filter_shape:
            filter_shape = (filter_shape[4], filter_shape[3],
                            filter_shape[0], filter_shape[1], filter_shape[2])

    if border_mode == 'same':
        assert(strides == (1, 1, 1))
        pad_t = (kernel.shape[2] - 1)
        pad_x = (kernel.shape[3] - 1)
        pad_y = (kernel.shape[4] - 1)
        output_shape = (x.shape[0], x.shape[1],
                        x.shape[2] + pad_t,
                        x.shape[3] + pad_x,
                        x.shape[4] + pad_y)
        output = T.zeros(output_shape)
        indices = (slice(None), slice(None),
                   slice(pad_t // 2, x.shape[2] + pad_t // 2),
                   slice(pad_x // 2, x.shape[3] + pad_x // 2),
                   slice(pad_y // 2, x.shape[4] + pad_y // 2))
        x = T.set_subtensor(output[indices], x)
        border_mode = 'valid'

    # there are two implementations available in theano
    # here we use conv3d2d.conv3d for both GPU and CPU, because it's faster.
    # and note that it will flips the filters
    # testing code: `attachment <https://groups.google.com/d/msg/theano-users/1S9_bZgHxVw/0cQR9a4riFUJ>`_
    # on CPU:
    #    conv3d2d.conv3d:    160 ms per loop
    #    nnet.conv3D: 1.19 s per loop
    # on GPU (k40):
    #    conv3d2d.conv3d:    36.2 ms per loop
    #    nnet.conv3D: 941 ms per loop
    # also notice that there are precision differences with conv3d2d.conv3d on
    # GPU and CPU
    conv_out = conv3d2d.conv3d(signals=x.dimshuffle(0, 2, 1, 3, 4),
                               filters=kernel.dimshuffle(0, 2, 1, 3, 4),
                               border_mode=border_mode)
    conv_out = conv_out.dimshuffle(0, 2, 1, 3, 4)

    if dim_ordering == 'tf':
        conv_out = conv_out.dimshuffle((0, 2, 3, 4, 1))

    return conv_out


def pool2d(x, pool_size, strides=(1, 1), border_mode='valid',
           dim_ordering='th', pool_mode='max'):
    if border_mode == 'same':
        # TODO: add implementation for border_mode="same"
        raise Exception('border_mode="same" not supported with Theano.')
    elif border_mode == 'valid':
        ignore_border = True
        padding = (0, 0)
    else:
        raise Exception('Invalid border mode: ' + str(border_mode))

    if dim_ordering not in {'th', 'tf'}:
        raise Exception('Unknown dim_ordering ' + str(dim_ordering))

    if dim_ordering == 'tf':
        x = x.dimshuffle((0, 3, 1, 2))

    if pool_mode == 'max':
        pool_out = downsample.max_pool_2d(x, ds=pool_size, st=strides,
                                          ignore_border=ignore_border,
                                          padding=padding,
                                          mode='max')
    elif pool_mode == 'avg':
        pool_out = downsample.max_pool_2d(x, ds=pool_size, st=strides,
                                          ignore_border=ignore_border,
                                          padding=padding,
                                          mode='average_exc_pad')
    else:
        raise Exception('Invalid pooling mode: ' + str(pool_mode))

    if dim_ordering == 'tf':
        pool_out = pool_out.dimshuffle((0, 2, 3, 1))
    return pool_out


def pool3d(x, pool_size, strides=(1, 1, 1), border_mode='valid',
           dim_ordering='th', pool_mode='max'):
    if border_mode == 'same':
        # TODO: add implementation for border_mode="same"
        raise Exception('border_mode="same" not supported with Theano.')
    elif border_mode == 'valid':
        ignore_border = True
        padding = (0, 0)
    else:
        raise Exception('Invalid border mode: ' + str(border_mode))

    if dim_ordering not in {'th', 'tf'}:
        raise Exception('Unknown dim_ordering ' + str(dim_ordering))

    if dim_ordering == 'tf':
        x = x.dimshuffle((0, 4, 1, 2, 3))

    if pool_mode == 'max':
        # pooling over X, Z (last two channels)
        output = downsample.max_pool_2d(input=x.dimshuffle(0, 1, 4, 3, 2),
                                        ds=(pool_size[1], pool_size[0]),
                                        st=(strides[1], strides[0]),
                                        ignore_border=ignore_border,
                                        padding=padding,
                                        mode='max')

        # max_pool_2d X and Y, X constant
        pool_out = downsample.max_pool_2d(input=output.dimshuffle(0, 1, 4, 3, 2),
                                          ds=(1, pool_size[2]),
                                          st=(1, strides[2]),
                                          ignore_border=ignore_border,
                                          padding=padding,
                                          mode='max')

    elif pool_mode == 'avg':
        # pooling over X, Z (last two channels)
        output = downsample.max_pool_2d(input=x.dimshuffle(0, 1, 4, 3, 2),
                                        ds=(pool_size[1], pool_size[0]),
                                        st=(strides[1], strides[0]),
                                        ignore_border=ignore_border,
                                        padding=padding,
                                        mode='average_exc_pad')

        # max_pool_2d X and Y, X constant
        pool_out = downsample.max_pool_2d(input=output.dimshuffle(0, 1, 4, 3, 2),
                                          ds=(1, pool_size[2]),
                                          st=(1, strides[2]),
                                          ignore_border=ignore_border,
                                          padding=padding,
                                          mode='average_exc_pad')
    else:
        raise Exception('Invalid pooling mode: ' + str(pool_mode))

    if dim_ordering == 'tf':
        pool_out = pool_out.dimshuffle((0, 2, 3, 4, 1))
    return pool_out


# RANDOMNESS


def random_normal(shape, mean=0.0, std=1.0, dtype=_FLOATX, seed=None):
    if seed is None:
        seed = np.random.randint(10e6)
    rng = RandomStreams(seed=seed)
    return rng.normal(size=shape, avg=mean, std=std, dtype=dtype)


def random_uniform(shape, low=0.0, high=1.0, dtype=_FLOATX, seed=None):
    if seed is None:
        seed = np.random.randint(10e6)
    rng = RandomStreams(seed=seed)
    return rng.uniform(shape, low=low, high=high, dtype=dtype)

'''
more TODO:

tensordot -> soon to be introduced in TF
batched_tensordot -> reimplement
'''<|MERGE_RESOLUTION|>--- conflicted
+++ resolved
@@ -493,16 +493,9 @@
 
     axes = [1, 0] + list(range(2, ndim))
     inputs = inputs.dimshuffle(axes)
-<<<<<<< HEAD
-    if mask is None:
-        mask = expand_dims(ones_like(T.sum(inputs, axis=-1)))
-    else:
-        if mask.ndim == ndim - 1:
-=======
 
     if mask is not None:
         if mask.ndim == ndim-1:
->>>>>>> f27c5b05
             mask = expand_dims(mask)
         assert mask.ndim == ndim
         mask = mask.dimshuffle(axes)
