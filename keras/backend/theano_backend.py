--- conflicted
+++ resolved
@@ -53,13 +53,8 @@
     elif ndim == 4:
         return T.tensor4(name=name, dtype=dtype)
     elif ndim == 5:
-<<<<<<< HEAD
-        dtensor5 = T.TensorType('float32', (False,)*5)
-        return dtensor5()
-=======
         dtensor5 = T.TensorType(dtype, (False,) * 5)
         return dtensor5(name)
->>>>>>> 8da48f7a
     else:
         raise Exception('ndim too large: ' + str(ndim))
 
