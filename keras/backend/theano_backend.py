--- conflicted
+++ resolved
@@ -793,7 +793,7 @@
         pool_out = pool_out.dimshuffle((0, 2, 3, 1))
     return pool_out
 
-<<<<<<< HEAD
+
 def pool3d(x, pool_size, strides=(1, 1, 1), border_mode='valid',
            dim_ordering='th', pool_mode='max'):
     if border_mode == 'same':
@@ -846,8 +846,7 @@
     if dim_ordering == 'tf':
         pool_out = pool_out.dimshuffle((0, 2, 3, 4, 1))
     return pool_out
-=======
->>>>>>> 095b6c11
+
 
 # RANDOMNESS
 
